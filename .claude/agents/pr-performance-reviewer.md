--- conflicted
+++ resolved
@@ -1,15 +1,12 @@
 ---
 name: pr-performance-reviewer
 description: Review PRs for performance issues, bottlenecks, and optimization opportunities
-<<<<<<< HEAD
 tools: Read, Grep, Glob, Bash
 model: sonnet
-=======
 tags: [performance, optimization, caching, async-await, query-optimization, blocking-ops]
 version: 1.0
 author: Architecture Team
 lastUpdated: 2025-10-20
->>>>>>> 6483e08a
 ---
 
 # Performance Reviewer Agent
