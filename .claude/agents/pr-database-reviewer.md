--- conflicted
+++ resolved
@@ -1,15 +1,12 @@
 ---
 name: pr-database-reviewer
 description: Review PRs for database schema changes, migrations, and query optimization
-<<<<<<< HEAD
 tools: Read, Grep, Glob, Bash
 model: sonnet
-=======
 tags: [database, migrations, indexes, n+1-queries, prisma, performance, schema]
 version: 1.0
 author: Architecture Team
 lastUpdated: 2025-10-20
->>>>>>> 6483e08a
 ---
 
 # Database Reviewer Agent
