--- conflicted
+++ resolved
@@ -39,11 +39,7 @@
     // Carrega configurações
     const config = loadWorkerConfig();
 
-<<<<<<< HEAD
-    // Inicializa Redis para métricas
-=======
     // TASK 7.1: Inicializa Redis para métricas
->>>>>>> a36bee5f
     this.redis = new Redis({
       host: config.redis.host,
       port: config.redis.port,
@@ -51,20 +47,12 @@
       db: config.redis.db,
     });
 
-<<<<<<< HEAD
-    // Inicializa Queue para métricas
-=======
     // TASK 7.1: Inicializa Queue para métricas
->>>>>>> a36bee5f
     this.queue = new Queue(EMAIL_JOB_CONFIG.QUEUE_NAME, {
       connection: this.redis,
     });
 
-<<<<<<< HEAD
-    // Inicializa serviços de métricas e tracing
-=======
     // TASK 7.1: Inicializa serviços de métricas e tracing
->>>>>>> a36bee5f
     this.metricsService = new MetricsService(this.redis, this.queue);
     this.tracingService = new TracingService('email-worker');
 
@@ -74,11 +62,7 @@
 
     const sesService = new SESService(sesConfig);
 
-<<<<<<< HEAD
-    // Inicializa o processador
-=======
     // Inicializa o processador com métricas e tracing (TASK 7.1)
->>>>>>> a36bee5f
     this.processor = new EmailSendProcessor(
       this.prisma,
       sesService,
@@ -175,11 +159,7 @@
     // Setup graceful shutdown
     this.setupGracefulShutdown();
 
-<<<<<<< HEAD
-    // Setup metrics alert monitoring (check every 5 minutes)
-=======
     // TASK 7.1: Setup metrics alert monitoring (check every 5 minutes)
->>>>>>> a36bee5f
     this.setupMetricsAlertMonitoring();
 
     console.log(
