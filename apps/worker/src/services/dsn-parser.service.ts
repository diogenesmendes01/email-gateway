--- conflicted
+++ resolved
@@ -313,13 +313,6 @@
    * Extract email address from RFC 822 recipient format
    * Format: rfc822;email@domain.com or email@domain.com
    */
-<<<<<<< HEAD
-  classifyBounce(dsn: DSNReport): {
-    type: 'hard' | 'soft' | 'transient' | 'undetermined';
-    reason: string;
-    shouldSuppress: boolean;
-  } {
-=======
   private extractEmailFromRecipient(recipientField: string): string {
     if (!recipientField) return '';
 
@@ -342,7 +335,6 @@
    * Classify bounce type based on DSN report
    */
   classifyBounce(dsn: DSNReport): BounceClassification {
->>>>>>> ee254190
     if (dsn.perRecipientFields.length === 0) {
       return {
         type: 'undetermined',
