// This is your Prisma schema file,
// learn more about it in the docs: https://pris.ly/d/prisma-schema

generator client {
  provider = "prisma-client-js"
}

datasource db {
  provider = "postgresql"
  url      = env("DATABASE_URL")
}

// ============================================
// ENUMS
// ============================================

enum EmailStatus {
  PENDING
  ENQUEUED
  RECEIVED      // Pipeline: Job recebido
  VALIDATED     // Pipeline: Validações OK
  SENT_ATTEMPT  // Pipeline: Tentando enviar ao SES
  SENT
  FAILED
  RETRYING
  RETRY_SCHEDULED // Pipeline: Agendado para retry
}

enum EventType {
  CREATED
  ENQUEUED
  RECEIVED        // Pipeline: Job recebido
  VALIDATED       // Pipeline: Validado
  SENT_ATTEMPT    // Pipeline: Tentativa de envio
  PROCESSING
  SENT
  FAILED
  RETRYING
  RETRY_SCHEDULED // Pipeline: Agendado para retry
  BOUNCED
  COMPLAINED
  DELIVERED
  VALIDATION_FAILED // Pipeline: Falha na validação
}

// TASK 6.2: Domain Management Enums
enum DomainVerificationStatus {
  PENDING
  VERIFIED
  FAILED
  TEMPORARY_FAILURE
}

enum DKIMVerificationStatus {
  PENDING
  VERIFIED
  FAILED
}

<<<<<<< HEAD
// TASK-023: Webhook System Enums
enum WebhookDeliveryStatus {
  PENDING
  SUCCESS
  FAILED
  RETRYING
=======
// TASK-025: Batch Email Enums
enum BatchStatus {
  PROCESSING
  COMPLETED
  PARTIAL
  FAILED
>>>>>>> 0c817ab8
}

// ============================================
// MODELS
// ============================================

model Company {
  id        String   @id @default(cuid())
  name      String
  apiKey    String   @unique @map("api_key")
  apiKeyHash String  @unique @map("api_key_hash") @db.VarChar(128)
  apiKeyPrefix String @map("api_key_prefix") @db.VarChar(20)
  apiKeyCreatedAt DateTime @map("api_key_created_at")
  apiKeyExpiresAt DateTime @map("api_key_expires_at")
  lastUsedAt DateTime? @map("last_used_at")
  isActive  Boolean  @default(true) @map("is_active")
  allowedIps String[] @default([]) @map("allowed_ips")
  rateLimitConfig Json? @map("rate_limit_config")
  createdAt DateTime @default(now()) @map("created_at")
  updatedAt DateTime @updatedAt @map("updated_at")

  // Relations
  recipients   Recipient[]
  emailOutbox  EmailOutbox[]
  emailLogs    EmailLog[]
  idempotencyKeys IdempotencyKey[]
  auditLogs   AuditLog[]
  domains     Domain[]
<<<<<<< HEAD
  webhooks    Webhook[] // TASK-023
  recipientBlocklist RecipientBlocklist[] // TASK-024
=======
  emailBatches EmailBatch[] // TASK-025
>>>>>>> 0c817ab8

  @@map("companies")
}

model Recipient {
  id            String   @id @default(cuid())
  companyId     String   @map("company_id")
  externalId    String?  @map("external_id")
  cpfCnpjHash   String?  @map("cpf_cnpj_hash") @db.VarChar(64)
  cpfCnpjEnc    String?  @map("cpf_cnpj_enc") // Encrypted CPF/CNPJ
  cpfCnpjSalt   String?  @map("cpf_cnpj_salt") // Salt for encryption
  razaoSocial   String?  @map("razao_social") @db.VarChar(150)
  nome          String?  @db.VarChar(120)
  email         String   @db.VarChar(254)
  createdAt     DateTime @default(now()) @map("created_at")
  updatedAt     DateTime @updatedAt @map("updated_at")
  deletedAt     DateTime? @map("deleted_at")

  // Relations
  company     Company       @relation(fields: [companyId], references: [id], onDelete: Cascade)
  emailOutbox EmailOutbox[]
  emailLogs   EmailLog[]

  @@unique([companyId, externalId])
  // Composite indexes for optimal query performance
  @@index([companyId, cpfCnpjHash, deletedAt]) // Search by CPF/CNPJ hash
  @@index([companyId, email, deletedAt])       // Search by email with soft delete
  @@index([companyId, deletedAt, createdAt])   // List/pagination with soft delete
  @@map("recipients")
}

model EmailOutbox {
  id           String      @id @default(cuid())
  companyId    String      @map("company_id")
  recipientId  String?     @map("recipient_id")
  externalId   String?     @map("external_id") @db.VarChar(64)
  to           String      @db.VarChar(254)
  cc           String[]    @default([])
  bcc          String[]    @default([])
  subject      String      @db.VarChar(150)
  html         String      @db.Text
  replyTo      String?     @map("reply_to") @db.VarChar(254)
  headers      Json?
  tags         String[]    @default([])
  status       EmailStatus @default(PENDING)
  jobId        String?     @unique @map("job_id")
  requestId    String?     @map("request_id") @db.VarChar(128)
  attempts     Int         @default(0)
  lastError    String?     @map("last_error") @db.Text
  createdAt    DateTime    @default(now()) @map("created_at")
  updatedAt    DateTime    @updatedAt @map("updated_at")
  enqueuedAt   DateTime?   @map("enqueued_at")
  processedAt  DateTime?   @map("processed_at")

  // TASK-025: Batch tracking
  batchId      String?     @map("batch_id")

  // Relations
  company   Company     @relation(fields: [companyId], references: [id], onDelete: Cascade)
  recipient Recipient?  @relation(fields: [recipientId], references: [id], onDelete: SetNull)
  emailLog  EmailLog?
  batch     EmailBatch? @relation(fields: [batchId], references: [id], onDelete: SetNull)

  @@index([companyId, status])
  @@index([companyId, externalId])
  @@index([companyId, createdAt])
  @@index([recipientId])
  @@index([batchId], map: "idx_email_outbox_batch") // TASK-025
  // TASK-017: Composite index for dashboard queries
  // Optimizes: WHERE company_id = X AND status = Y ORDER BY created_at DESC
  // Used by dashboard email list, date range filters, and status-based queries
  @@index([companyId, status, createdAt(sort: Desc)], map: "idx_email_outbox_dashboard")
  @@map("email_outbox")
}

model EmailLog {
  id            String      @id @default(cuid())
  outboxId      String      @unique @map("outbox_id")
  companyId     String      @map("company_id")
  recipientId   String?     @map("recipient_id")
  to            String      @db.VarChar(254)
  subject       String      @db.VarChar(150)
  status        EmailStatus
  sesMessageId  String?     @unique @map("ses_message_id") @db.VarChar(128)
  errorCode     String?     @map("error_code") @db.VarChar(64)
  errorReason   String?     @map("error_reason") @db.Text
  attempts      Int         @default(0)
  durationMs    Int?        @map("duration_ms")
  requestId     String?     @map("request_id") @db.VarChar(128)
  createdAt     DateTime    @default(now()) @map("created_at")
  sentAt        DateTime?   @map("sent_at")
  failedAt      DateTime?   @map("failed_at")

  // TASK-024: SES Event Fields
  bounceType            String?   @map("bounce_type") @db.VarChar(32)
  bounceSubtype         String?   @map("bounce_subtype") @db.VarChar(64)
  complaintFeedbackType String?   @map("complaint_feedback_type") @db.VarChar(64)
  deliveryTimestamp     DateTime? @map("delivery_timestamp")

  // Relations
  company     Company      @relation(fields: [companyId], references: [id], onDelete: Cascade)
  recipient   Recipient?   @relation(fields: [recipientId], references: [id], onDelete: SetNull)
  outbox      EmailOutbox  @relation(fields: [outboxId], references: [id], onDelete: Cascade)
  events      EmailEvent[]

  @@index([companyId, status])
  @@index([companyId, createdAt])
  @@index([recipientId])
  @@index([sesMessageId])
  // TASK 9.2: Sorting indexes for dashboard performance
  @@index([status, createdAt])
  @@index([sentAt])
  @@index([attempts, createdAt])
  @@index([durationMs])
  @@map("email_logs")
}

model EmailEvent {
  id          String    @id @default(cuid())
  emailLogId  String    @map("email_log_id")
  type        EventType
  metadata    Json?
  createdAt   DateTime  @default(now()) @map("created_at")

  // Relations
  emailLog EmailLog @relation(fields: [emailLogId], references: [id], onDelete: Cascade)

  @@index([emailLogId, createdAt])
  @@map("email_events")
}

model IdempotencyKey {
  id         String   @id @default(cuid())
  companyId  String   @map("company_id")
  key        String   @db.VarChar(128)
  outboxId   String   @map("outbox_id")
  requestHash String  @map("request_hash") @db.VarChar(64)
  createdAt  DateTime @default(now()) @map("created_at")
  expiresAt  DateTime @map("expires_at")

  // Relations
  company Company @relation(fields: [companyId], references: [id], onDelete: Cascade)

  @@unique([companyId, key])
  @@index([expiresAt])
  @@map("idempotency_keys")
}

model AuditLog {
  id        String   @id @default(cuid())
  companyId String   @map("company_id")
  userId    String?  @map("user_id") @db.VarChar(128)
  action    String   @db.VarChar(64)
  resource  String   @db.VarChar(64)
  resourceId String? @map("resource_id") @db.VarChar(128)
  ipAddress String?  @map("ip_address") @db.VarChar(45)
  userAgent String?  @map("user_agent") @db.Text
  metadata  Json?
  createdAt DateTime @default(now()) @map("created_at")

  // Relations
  company Company @relation(fields: [companyId], references: [id], onDelete: Cascade)

  @@index([companyId, createdAt])
  @@index([action, createdAt])
  @@index([resource, resourceId])
  @@map("audit_logs")
}

// TASK 6.2: Domain Management Model
model Domain {
  id                    String                    @id @default(cuid())
  companyId             String                    @map("company_id")
  domain                String                    @db.VarChar(253)
  status                DomainVerificationStatus  @default(PENDING)
  dkimStatus            DKIMVerificationStatus    @default(PENDING)
  dkimTokens            String[]                  @default([]) @map("dkim_tokens")
  spfRecord             String?                   @map("spf_record") @db.VarChar(255)
  dkimRecords           Json?                     @map("dkim_records")
  dmarcRecord           String?                   @map("dmarc_record") @db.VarChar(255)
  lastChecked           DateTime?                 @map("last_checked")
  lastVerified          DateTime?                 @map("last_verified")
  errorMessage          String?                   @map("error_message") @db.Text

  // TASK-016: Domain warm-up configuration
  warmupEnabled         Boolean                   @default(false) @map("warmup_enabled")
  warmupStartDate       DateTime?                 @map("warmup_start_date")
  warmupConfig          Json?                     @map("warmup_config")

  isProductionReady     Boolean                   @default(false) @map("is_production_ready")
  createdAt             DateTime                  @default(now()) @map("created_at")
  updatedAt             DateTime                  @updatedAt @map("updated_at")

  // Relations
  company Company @relation(fields: [companyId], references: [id], onDelete: Cascade)

  @@unique([companyId, domain])
  @@index([companyId, status])
  @@index([domain])
  @@map("domains")
}

<<<<<<< HEAD
// TASK-023: Webhook System
model Webhook {
  id        String   @id @default(cuid())
  companyId String   @map("company_id")
  url       String   @db.VarChar(2048)
  secret    String   @db.VarChar(64)
  events    String[] @default([])
  isActive  Boolean  @default(true) @map("is_active")
  createdAt DateTime @default(now()) @map("created_at")
  updatedAt DateTime @updatedAt @map("updated_at")

  // Relations
  company    Company             @relation(fields: [companyId], references: [id], onDelete: Cascade)
  deliveries WebhookDelivery[]

  @@index([companyId, isActive], map: "idx_webhooks_company_active")
  @@map("webhooks")
}

model WebhookDelivery {
  id           String                @id @default(cuid())
  webhookId    String                @map("webhook_id")
  eventType    String                @map("event_type") @db.VarChar(64)
  payload      Json
  status       WebhookDeliveryStatus @default(PENDING)
  responseCode Int?                  @map("response_code")
  responseBody String?               @map("response_body") @db.Text
  attempts     Int                   @default(0)
  nextRetryAt  DateTime?             @map("next_retry_at")
  deliveredAt  DateTime?             @map("delivered_at")
  createdAt    DateTime              @default(now()) @map("created_at")

  // Relations
  webhook Webhook @relation(fields: [webhookId], references: [id], onDelete: Cascade)

  @@index([webhookId, createdAt(sort: Desc)], map: "idx_webhook_deliveries_webhook")
  @@index([status, nextRetryAt], map: "idx_webhook_deliveries_status")
  @@map("webhook_deliveries")
}

// TASK-024: Recipient Blocklist (Hard Bounces & Complaints)
model RecipientBlocklist {
  id             String   @id @default(cuid())
  companyId      String   @map("company_id")
  email          String   @db.VarChar(254)
  reason         String   @db.VarChar(32) // 'hard_bounce', 'soft_bounce', 'complaint'
  bounceType     String?  @map("bounce_type") @db.VarChar(32)
  bounceSubtype  String?  @map("bounce_subtype") @db.VarChar(64)
  sesMessageId   String?  @map("ses_message_id") @db.VarChar(128)
  blockedAt      DateTime @default(now()) @map("blocked_at")
  metadata       Json?

  // Relations
  company Company @relation(fields: [companyId], references: [id], onDelete: Cascade)

  @@unique([companyId, email], map: "idx_blocklist_company_email")
  @@index([reason, blockedAt], map: "idx_blocklist_reason")
  @@map("recipient_blocklist")
=======
// TASK-025: Email Batch Tracking
model EmailBatch {
  id             String      @id @default(cuid())
  companyId      String      @map("company_id")
  status         BatchStatus @default(PROCESSING)
  totalEmails    Int         @map("total_emails")
  processedCount Int         @default(0) @map("processed_count")
  successCount   Int         @default(0) @map("success_count")
  failedCount    Int         @default(0) @map("failed_count")
  metadata       Json?
  createdAt      DateTime    @default(now()) @map("created_at")
  updatedAt      DateTime    @updatedAt @map("updated_at")
  completedAt    DateTime?   @map("completed_at")

  // Relations
  company Company       @relation(fields: [companyId], references: [id], onDelete: Cascade)
  emails  EmailOutbox[]

  @@index([companyId, createdAt(sort: Desc)], map: "idx_email_batches_company")
  @@index([status, createdAt], map: "idx_email_batches_status")
  @@map("email_batches")
>>>>>>> 0c817ab8
}<|MERGE_RESOLUTION|>--- conflicted
+++ resolved
@@ -57,21 +57,20 @@
   FAILED
 }
 
-<<<<<<< HEAD
 // TASK-023: Webhook System Enums
 enum WebhookDeliveryStatus {
   PENDING
   SUCCESS
   FAILED
   RETRYING
-=======
+}
+
 // TASK-025: Batch Email Enums
 enum BatchStatus {
   PROCESSING
   COMPLETED
   PARTIAL
   FAILED
->>>>>>> 0c817ab8
 }
 
 // ============================================
@@ -100,12 +99,9 @@
   idempotencyKeys IdempotencyKey[]
   auditLogs   AuditLog[]
   domains     Domain[]
-<<<<<<< HEAD
   webhooks    Webhook[] // TASK-023
   recipientBlocklist RecipientBlocklist[] // TASK-024
-=======
   emailBatches EmailBatch[] // TASK-025
->>>>>>> 0c817ab8
 
   @@map("companies")
 }
@@ -308,7 +304,6 @@
   @@map("domains")
 }
 
-<<<<<<< HEAD
 // TASK-023: Webhook System
 model Webhook {
   id        String   @id @default(cuid())
@@ -367,7 +362,8 @@
   @@unique([companyId, email], map: "idx_blocklist_company_email")
   @@index([reason, blockedAt], map: "idx_blocklist_reason")
   @@map("recipient_blocklist")
-=======
+}
+
 // TASK-025: Email Batch Tracking
 model EmailBatch {
   id             String      @id @default(cuid())
@@ -389,5 +385,4 @@
   @@index([companyId, createdAt(sort: Desc)], map: "idx_email_batches_company")
   @@index([status, createdAt], map: "idx_email_batches_status")
   @@map("email_batches")
->>>>>>> 0c817ab8
 }